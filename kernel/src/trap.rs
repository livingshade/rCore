--- conflicted
+++ resolved
@@ -4,19 +4,10 @@
 
 pub static mut TICK: usize = 0;
 
-<<<<<<< HEAD
-pub fn before_return() {
-    if let Some(processor) = PROCESSOR.try() {
-        // try lock for delayed frame allocated to avoid deadlock
-        if processor.try_lock().is_some() {
-            processor.lock().schedule();
-        }
-=======
 pub fn timer() {
     processor().tick();
     if cpu::id() == 0 {
         unsafe { TICK += 1; }
->>>>>>> 87506b00
     }
     //info!("finish before return!");
 }
