--- conflicted
+++ resolved
@@ -24,13 +24,8 @@
     }
     #[cfg(any(target_arch = "mips"))]
     unsafe {
-<<<<<<< HEAD
-        // fp = s8 = $30
-        asm!("ori $0, $$$1, 0" : "=r"(ptr): "i"(30));
-=======
         // fp = $30
         asm!("ori $0, $$30, 0" : "=r"(ptr));
->>>>>>> 06f7b164
     }
 
     ptr
@@ -56,11 +51,7 @@
 
     #[cfg(target_arch = "mips")]
     unsafe {
-<<<<<<< HEAD
-        asm!("ori $0, $$$1, 0" : "=r"(ptr) : "i"(31));
-=======
         asm!("ori $0, $$31, 0" : "=r"(ptr));
->>>>>>> 06f7b164
     }
 
     ptr
